--- conflicted
+++ resolved
@@ -213,11 +213,7 @@
 					mutation: generateMutation(
 						res,
 						schema.settings.fields,
-<<<<<<< HEAD
-						"remove",
-=======
 						actionName,
->>>>>>> e1d216a2
 						`Delete an existing ${name}`,
 						additionalParams
 					)
