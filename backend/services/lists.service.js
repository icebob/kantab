--- conflicted
+++ resolved
@@ -139,18 +139,6 @@
 		},
 
 		get: {
-<<<<<<< HEAD
-			permissions: [],
-			params: {
-				board: { type: "string" }
-			}
-		},
-
-		remove: {
-			params: {
-				board: { type: "string" }
-			}
-=======
 			needEntity: true,
 			permissions: [C.ROLE_BOARD_MEMBER]
 		},
@@ -165,7 +153,6 @@
 		remove: {
 			needEntity: true,
 			permissions: [C.ROLE_BOARD_OWNER]
->>>>>>> e1d216a2
 		}
 	},
 
@@ -205,11 +192,7 @@
 		 */
 		validateBoard({ ctx, value }) {
 			return ctx
-<<<<<<< HEAD
-				.call("v1.boards.resolve", { id: value, throwIfNotExist: true })
-=======
 				.call("v1.boards.resolve", { id: value, throwIfNotExist: true, fields: ["id"] })
->>>>>>> e1d216a2
 				.then(() => true)
 				.catch(err => err.message);
 		}
